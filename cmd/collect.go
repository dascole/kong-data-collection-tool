--- conflicted
+++ resolved
@@ -849,21 +849,18 @@
 		data, ok := memoryInfo.([]byte)
 		if !ok {
 			log.Error("Error converting memory info to bytes")
-<<<<<<< HEAD
+
 			return nil, err
 		}
 
 		err = os.WriteFile(vmMemoryLogFile, data, 0644)
 		if err != nil {
 			log.Error("Error writing memory info: ", err.Error())
-=======
->>>>>>> 517a32af
 			return nil, err
 		}
 		filesToZip = append(filesToZip, vmMemoryLogFile)
 		//meminfo
 
-<<<<<<< HEAD
 		//cpuinfo
 		cpuInfo, err := getResourceAndMarshall(RetrieveVMCPUInfo, "cpu")
 
@@ -876,14 +873,13 @@
 			log.Error("Error converting memory info to bytes")
 			return nil, err
 		}
-=======
 		err = os.WriteFile(vmMemoryLogFile, data, 0644)
 		if err != nil {
 			log.Error("Error writing memory info: ", err.Error())
 			return nil, err
 		}
 		//meminfo
->>>>>>> 517a32af
+
 
 		err = os.WriteFile(vmCPULogFile, data, 0644)
 		if err != nil {
